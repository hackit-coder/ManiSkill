<<<<<<< HEAD
"""NOTE: This scene builder class API is a WIP still. Temporarily used for managing a few pre-built scenes"""

=======
>>>>>>> 34717f59
from __future__ import annotations

from typing import TYPE_CHECKING, Any, Dict, List, Union, Optional
from functools import cached_property

import torch
from gymnasium import spaces

if TYPE_CHECKING:
    from mani_skill.envs.sapien_env import BaseEnv
from mani_skill.utils.structs import Actor, Articulation
from mani_skill.utils.structs.types import Array


class SceneBuilder:
    """Base class for defining scene builders that can be reused across tasks"""

    """Env which scenebuilder will build in."""
    env: BaseEnv
<<<<<<< HEAD

    """Robot init qpos noise"""
    robot_init_qpos_noise: float = 0.02

    """Whether this scene builder will add its own lighting when build is called. If False, ManiSkill will add some default lighting"""
    builds_lighting: bool = False

    """
    **Optional** list of scene configuration information that can be used to build/init scenes. Can be a dictionary, a path to a json file, or some other data.
    Some scenes will need to load config data, while others might not.
    """
    build_configs: Optional[List[Any]] = None
    init_configs: Optional[List[Any]] = None

    """
    Dictionaries mapping names to scene objects, movable objects, and articulations for easy reference.
    """
    scene_objects: Optional[Dict[str, Actor]] = None
    movable_objects: Optional[Dict[str, Actor]] = None
    articulations: Optional[Dict[str, Articulation]] = None

    """
    Some scenes allow for mobile robots to move through these scene. In this case, a list of navigable positions per env_idx should be provided for easy initialization.
    Can be a discretized list, range, spaces.Box, etc
    """
    navigable_positions: Optional[List[Union[Array, spaces.Box]]] = None
=======
    """Env which scenebuilder will build in."""

    robot_init_qpos_noise: float = 0.02
    """Robot init qpos noise"""

    builds_lighting: bool = False
    """Whether this scene builder will add its own lighting when build is called. If False, ManiSkill will add some default lighting"""

    build_configs: Optional[List[Any]] = None
    """List of scene configuration information that can be used to **build** scenes during reconfiguration (i.e. `env.reset(seed=seed, options=dict(reconfigure=True))`). Can be a dictionary, a path to a json file, or some other data. If a scene needs to load build config data, it will index/sample such build configs from this list."""
    init_configs: Optional[List[Any]] = None
    """List of scene configuration information that can be used to **init** scenes during reconfiguration (i.e. `env.reset()`). Can be a dictionary, a path to a json file, or some other data. If a scene needs to load init config data, it will index/sample such init configs from this list."""

    scene_objects: Optional[Dict[str, Actor]] = None
    """Scene objects are any dynamic, kinematic, or static Actor built by the scene builder. Useful for accessing objects in the scene directly."""
    movable_objects: Optional[Dict[str, Actor]] = None
    """Movable objects are any **dynamic** Actor built by the scene builder. movable_objects is a subset of scene_objects. Can be used to query dynamic objects for e.g. task initialization."""
    articulations: Optional[Dict[str, Articulation]] = None
    """Articulations are any articulation loaded in by the scene builder."""

    navigable_positions: Optional[List[Union[Array, spaces.Box]]] = None
    """Some scenes allow for mobile robots to move through these scene. In this case, a list of navigable positions per env_idx (e.g. loaded from a navmesh) should be provided for easy initialization. Can be a discretized list, range, spaces.Box, etc."""
>>>>>>> 34717f59

    def __init__(self, env, robot_init_qpos_noise=0.02):
        self.env = env
        self.robot_init_qpos_noise = robot_init_qpos_noise

    def build(self, build_config_idxs: List[int] = None):
        """
        Should create actor/articulation builders and only build objects into the scene without initializing pose, qpos, velocities etc.
        """
        raise NotImplementedError()

    def initialize(self, env_idx: torch.Tensor, init_config_idxs: List[int] = None):
        """
        Should initialize the scene, which can include e.g. setting the pose of all objects, changing the qpos/pose of articulations/robots etc.
        """
        raise NotImplementedError()

    def sample_build_config_idxs(self) -> List[int]:
        """
        Sample idxs of build configs for easy scene randomization. Should be changed to fit shape of self.build_configs.
        """
        return torch.randint(
            low=0, high=len(self.build_configs), size=(self.env.num_envs,)
        ).tolist()

    def sample_init_config_idxs(self) -> List[int]:
        """
        Sample idxs of init configs for easy scene randomization. Should be changed to fit shape of self.init_configs.
        """
        return torch.randint(
            low=0, high=len(self.init_configs), size=(self.env.num_envs,)
        ).tolist()

    @cached_property
    def build_config_names_to_idxs(self) -> Dict[str, int]:
        return dict((v, i) for i, v in enumerate(self.build_configs))

    @cached_property
    def init_config_names_to_idxs(self) -> Dict[str, int]:
        return dict((v, i) for i, v in enumerate(self.init_configs))

    @property
    def scene(self):
        return self.env.scene<|MERGE_RESOLUTION|>--- conflicted
+++ resolved
@@ -1,8 +1,3 @@
-<<<<<<< HEAD
-"""NOTE: This scene builder class API is a WIP still. Temporarily used for managing a few pre-built scenes"""
-
-=======
->>>>>>> 34717f59
 from __future__ import annotations
 
 from typing import TYPE_CHECKING, Any, Dict, List, Union, Optional
@@ -22,34 +17,6 @@
 
     """Env which scenebuilder will build in."""
     env: BaseEnv
-<<<<<<< HEAD
-
-    """Robot init qpos noise"""
-    robot_init_qpos_noise: float = 0.02
-
-    """Whether this scene builder will add its own lighting when build is called. If False, ManiSkill will add some default lighting"""
-    builds_lighting: bool = False
-
-    """
-    **Optional** list of scene configuration information that can be used to build/init scenes. Can be a dictionary, a path to a json file, or some other data.
-    Some scenes will need to load config data, while others might not.
-    """
-    build_configs: Optional[List[Any]] = None
-    init_configs: Optional[List[Any]] = None
-
-    """
-    Dictionaries mapping names to scene objects, movable objects, and articulations for easy reference.
-    """
-    scene_objects: Optional[Dict[str, Actor]] = None
-    movable_objects: Optional[Dict[str, Actor]] = None
-    articulations: Optional[Dict[str, Articulation]] = None
-
-    """
-    Some scenes allow for mobile robots to move through these scene. In this case, a list of navigable positions per env_idx should be provided for easy initialization.
-    Can be a discretized list, range, spaces.Box, etc
-    """
-    navigable_positions: Optional[List[Union[Array, spaces.Box]]] = None
-=======
     """Env which scenebuilder will build in."""
 
     robot_init_qpos_noise: float = 0.02
@@ -72,7 +39,6 @@
 
     navigable_positions: Optional[List[Union[Array, spaces.Box]]] = None
     """Some scenes allow for mobile robots to move through these scene. In this case, a list of navigable positions per env_idx (e.g. loaded from a navmesh) should be provided for easy initialization. Can be a discretized list, range, spaces.Box, etc."""
->>>>>>> 34717f59
 
     def __init__(self, env, robot_init_qpos_noise=0.02):
         self.env = env
